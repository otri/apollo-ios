--- conflicted
+++ resolved
@@ -8,11 +8,7 @@
   ///   - response: The response received from the server, or `nil` if an error occurred.
   ///   - error: An error that indicates why a request failed, or `nil` if the request was succesful.
   /// - Returns: An object that can be used to cancel an in progress request.
-<<<<<<< HEAD
   func send<Operation>(operation: Operation, completionHandler: @escaping (_ response: GraphQLResponse<Operation>?, _ error: Error?) -> Void) -> Cancellable
-}
-=======
-  func send<Operation>(operation: Operation, completionHandler: @escaping (GraphQLResponse<Operation>?, Error?) -> Void) -> Cancellable
   
   /// Send a GraphQL operation to a server and return a response.
   ///
@@ -31,5 +27,4 @@
   func upload<Operation: GraphQLOperation>(operation: Operation, files: [GraphQLFile]? = nil, progressHandler: ((Progress) -> Void)? = nil, completionHandler: @escaping (GraphQLResponse<Operation>?, Error?) -> Void) -> Cancellable {
     fatalError("NetworkTransport.upload(operation:files:progressHandler:completionHandler) not implemented.")
   }
-}
->>>>>>> c0a001c7
+}